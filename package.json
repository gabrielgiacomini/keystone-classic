--- conflicted
+++ resolved
@@ -1,11 +1,6 @@
 {
-<<<<<<< HEAD
-  "name": "keystone",
-  "version": "4.0.0-beta.7",
-=======
   "name": "@thinkmill/keystone",
-  "version": "4.0.0-beta.5-jm-fork-3",
->>>>>>> 7a8f0f54
+  "version": "4.0.0-beta.7-jm-fork",
   "description": "Web Application Framework and Admin GUI / Content Management System built on Express.js and Mongoose",
   "main": "index.js",
   "repository": {
