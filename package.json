{
  "name": "keystone",
  "version": "0.4.0-alpha",
  "description": "Web Application Framework and Admin GUI / Content Management System built on Express.js and Mongoose",
  "main": "index.js",
  "repository": {
    "type": "git",
    "url": "https://github.com/keystonejs/keystone.git"
  },
  "dependencies": {
    "async": "1.5.0",
    "asyncdi": "1.1.0",
    "azure": "0.10.6",
    "babel-core": "6.3.26",
    "babel-plugin-transform-object-assign": "6.3.13",
    "babel-plugin-transform-object-rest-spread": "6.3.13",
    "babel-preset-es2015": "6.3.13",
    "babel-preset-react": "6.3.13",
    "babelify": "7.2.0",
    "babyparse": "0.4.3",
    "bcrypt-nodejs": "~0.0.3",
    "blacklist": "1.1.2",
    "bluebird": "3.1.1",
    "body-parser": "1.14.2",
    "browserify": "12.0.1",
    "browserify-shim": "3.8.11",
    "bytes": "2.2.0",
    "caller-id": "0.1.0",
    "chalk": "1.1.1",
    "classnames": "2.2.1",
    "cloudinary": "1.2.6",
    "codemirror": "5.10.0",
    "color": "0.10.1",
    "compression": "1.6.0",
    "connect-flash": "0.1.1",
    "cookie-parser": "1.4.0",
    "debug": "2.2.0",
    "elemental": "0.5.11",
    "embedly": "1.0.4",
    "errorhandler": "1.4.2",
    "express": "4.13.3",
    "express-session": "1.12.1",
    "fs-extra": "0.26.3",
    "grappling-hook": "3.0.0",
    "history": "1.17.0",
    "i": "0.3.3",
    "jade": "1.11.0",
    "jquery": "2.1.4",
    "kerberos": "0.0.17",
    "keystone-utils": "0.3.1",
    "knox": "0.9.2",
    "less-middleware": "2.0.1",
    "list-to-array": "1.1.0",
    "lodash": "3.10.1",
    "mandrill-api": "1.0.45",
    "marked": "0.3.5",
    "method-override": "2.3.5",
    "moment": "2.10.6",
    "mongoose": "4.3.4",
    "morgan": "1.6.1",
    "mpromise": "0.5.5",
    "multer": "0.1.8",
    "numeral": "1.5.3",
    "object-assign": "4.0.1",
    "qs": "4.0.0",
    "queryfilter": "0.0.4",
    "range_check": "1.2.0",
<<<<<<< HEAD
    "react": "0.14.3",
    "react-addons-css-transition-group": "0.14.5",
=======
    "react": "0.14.5",
    "react-addons-css-transition-group": "0.14.3",
>>>>>>> 71be83f6
    "react-alt-text": "1.1.0",
    "react-color": "1.3.0",
    "react-day-picker": "1.2.0",
    "react-dom": "0.14.5",
    "react-select": "1.0.0-beta8",
    "scmp": "1.0.0",
    "semver": "5.1.0",
    "serve-favicon": "2.3.0",
    "store-prototype": "1.1.1",
    "superagent": "1.6.1",
    "underscore": "1.8.3",
    "vkey": "1.0.0",
    "watchify": "3.6.1",
    "xhr": "2.2.0"
  },
  "devDependencies": {
    "babel-eslint": "4.1.6",
    "codeclimate-test-reporter": "0.1.1",
    "disc": "1.3.2",
    "eslint": "1.10.3",
    "eslint-plugin-react": "3.13.1",
    "gulp": "3.9.0",
    "gulp-git": "1.6.1",
    "gulp-streamify": "1.0.2",
    "gulp-uglify": "1.5.1",
    "istanbul": "0.4.1",
    "mocha": "2.3.4",
    "must": "0.13.1",
    "react-engine": "2.6.0",
    "rimraf": "2.5.0",
    "sinon": "1.17.2",
    "supertest": "1.1.0",
    "watch": "0.17.1",
    "updtr": "0.1.6",
    "vinyl-source-stream": "1.1.0"
  },
  "browserify": {
    "transform": [
      "browserify-shim"
    ]
  },
  "browserify-shim": {
    "tinymce": "global:tinymce",
    "jquery": "global:$",
    "codemirror": "global:CodeMirror",
    "underscore": "global:_",
    "moment": "global.moment"
  },
  "author": "Jed Watson",
  "homepage": "http://keystonejs.com/",
  "license": "MIT",
  "keywords": [
    "express",
    "web",
    "app",
    "cms",
    "admin",
    "framework",
    "mongoose",
    "gui",
    "site",
    "website",
    "forms"
  ],
  "readmeFilename": "README.md",
  "gitHead": "ef3fd612285315ea8e12f68da4c8d6031e2c7fe7",
  "bugs": {
    "url": "https://github.com/keystonejs/keystone/issues"
  },
  "scripts": {
    "build": "NODE_ENV=production gulp build-packages",
    "build-dev": "gulp build-packages",
    "release": "gulp release",
    "pretest": "npm run lint",
    "test": "mocha",
    "test:gulp": "gulp test",
    "lint": "eslint .",
    "watch": "watch 'npm run lint' lib admin server test",
    "pretest-cov": "npm run clean && npm run lint",
    "current": "updtr",
    "test-cov": "istanbul cover ./node_modules/mocha/bin/_mocha",
    "posttest-cov": "if [ -n \"$CODECLIMATE_REPO_TOKEN\" ]; then codeclimate < coverage/lcov.info; fi",
    "clean": "rimraf ./coverage"
  },
  "engines": {
    "node": ">= 0.10.28",
    "npm": ">= 1.4.9"
  }
}<|MERGE_RESOLUTION|>--- conflicted
+++ resolved
@@ -65,18 +65,13 @@
     "qs": "4.0.0",
     "queryfilter": "0.0.4",
     "range_check": "1.2.0",
-<<<<<<< HEAD
-    "react": "0.14.3",
     "react-addons-css-transition-group": "0.14.5",
-=======
-    "react": "0.14.5",
-    "react-addons-css-transition-group": "0.14.3",
->>>>>>> 71be83f6
     "react-alt-text": "1.1.0",
     "react-color": "1.3.0",
     "react-day-picker": "1.2.0",
     "react-dom": "0.14.5",
     "react-select": "1.0.0-beta8",
+    "react": "0.14.5",
     "scmp": "1.0.0",
     "semver": "5.1.0",
     "serve-favicon": "2.3.0",
