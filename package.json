{
  "name": "keystone",
  "version": "0.4.0-alpha",
  "description": "Web Application Framework and Admin GUI / Content Management System built on Express.js and Mongoose",
  "main": "index.js",
  "repository": {
    "type": "git",
    "url": "https://github.com/keystonejs/keystone.git"
  },
  "dependencies": {
    "react-color": "^1.2.1",
    "async": "^1.4.2",
    "asyncdi": "^1.1.0",
    "azure": "^0.10.6",
    "babel-core": "^5.8.25",
    "babel-plugin-object-assign": "^1.2.1",
    "babelify": "^6.4.0",
    "babyparse": "^0.4.3",
    "bcrypt-nodejs": "~0.0.3",
    "blacklist": "^1.1.2",
    "bluebird": "^2.10.2",
    "body-parser": "^1.14.1",
    "browserify": "^11.2.0",
    "browserify-shim": "^3.8.10",
    "bytes": "^2.1.0",
    "caller-id": "^0.1.0",
    "chalk": "^1.1.1",
    "classnames": "^2.2.0",
    "cloudinary": "^1.2.5",
    "codemirror": "^5.8.0",
    "color": "^0.10.1",
    "compression": "^1.6.0",
    "connect-flash": "^0.1.1",
    "cookie-parser": "^1.4.0",
    "debug": "^2.2.0",
    "elemental": "^0.5.3",
    "embedly": "^1.0.4",
    "errorhandler": "^1.4.2",
    "express": "^4.13.3",
    "express-session": "^1.11.3",
    "fs-extra": "^0.24.0",
    "grappling-hook": "^3.0.0",
    "history": "^1.13.0",
    "i": "^0.3.3",
    "jade": "^1.11.0",
    "jquery": "^2.1.4",
    "keystone-utils": "^0.3.0",
    "knox": "^0.9.2",
    "less-middleware": "^2.0.1",
    "list-to-array": "^1.1.0",
    "mandrill-api": "^1.0.45",
    "marked": "^0.3.5",
    "method-override": "^2.3.5",
    "moment": "^2.10.6",
    "mongoose": "^4.2.2",
    "morgan": "^1.6.1",
    "mpromise": "^0.5.5",
    "multer": "^0.1.8",
    "numeral": "^1.5.3",
    "object-assign": "^4.0.1",
    "pikaday": "^1.3.3",
    "queryfilter": "^0.0.4",
    "range_check": "^0.0.5",
    "react": "^0.14.1",
<<<<<<< HEAD
    "react-alt-text": "^1.1.0",
    "react-day-picker": "^1.0.10",
    "react-dom": "^0.14.1",
    "react-select": "^1.0.0-beta2",
=======
    "react-addons-css-transition-group": "^0.14.1",
    "react-alt-text": "^1.1.0",
    "react-day-picker": "^1.0.10",
    "react-dom": "^0.14.1",
    "react-select": "^0.8.2",
>>>>>>> 0e339005
    "scmp": "^1.0.0",
    "semver": "^5.0.3",
    "serve-favicon": "^2.3.0",
    "store-prototype": "^1.1.1",
    "superagent": "^1.4.0",
    "underscore": "^1.8.3",
    "vkey": "^1.0.0",
    "watchify": "^3.4.0",
    "xhr": "^2.1.0"
  },
  "devDependencies": {
    "babel-eslint": "^4.1.3",
    "codeclimate-test-reporter": "0.1.1",
    "disc": "^1.3.2",
    "eslint": "^1.7.3",
    "eslint-plugin-react": "^3.6.3",
    "gulp": "^3.9.0",
    "gulp-git": "^1.6.0",
    "gulp-streamify": "1.0.2",
    "gulp-uglify": "^1.4.2",
    "istanbul": "^0.4.0",
    "mocha": "^2.3.3",
    "must": "^0.13.1",
    "rimraf": "^2.4.3",
    "sinon": "^1.17.2",
    "supertest": "^1.1.0",
    "vinyl-source-stream": "^1.1.0"
  },
  "browserify": {
    "transform": [
      "browserify-shim"
    ]
  },
  "browserify-shim": {
    "tinymce": "global:tinymce",
    "jquery": "global:$",
    "codemirror": "global:CodeMirror",
    "underscore": "global:_",
    "pikaday": "global.Pikaday",
    "moment": "global.moment"
  },
  "author": "Jed Watson",
  "homepage": "http://keystonejs.com/",
  "license": "MIT",
  "keywords": [
    "express",
    "web",
    "app",
    "cms",
    "admin",
    "framework",
    "mongoose",
    "gui",
    "site",
    "website",
    "forms"
  ],
  "readmeFilename": "README.md",
  "gitHead": "ef3fd612285315ea8e12f68da4c8d6031e2c7fe7",
  "bugs": {
    "url": "https://github.com/keystonejs/keystone/issues"
  },
  "scripts": {
    "build": "NODE_ENV=production gulp build-packages",
    "build-dev": "gulp build-packages",
    "release": "gulp release",
    "test": "mocha",
    "lint": "eslint .",
    "pretest-cov": "npm run clean",
    "test-cov": "istanbul cover ./node_modules/mocha/bin/_mocha",
    "posttest-cov": "if [ -n \"$CODECLIMATE_REPO_TOKEN\" ]; then codeclimate < coverage/lcov.info; fi",
    "clean": "rimraf ./coverage"
  },
  "engines": {
    "node": ">= 0.10.28",
    "npm": ">= 1.4.9"
  }
}<|MERGE_RESOLUTION|>--- conflicted
+++ resolved
@@ -62,18 +62,10 @@
     "queryfilter": "^0.0.4",
     "range_check": "^0.0.5",
     "react": "^0.14.1",
-<<<<<<< HEAD
-    "react-alt-text": "^1.1.0",
+    "react-addons-css-transition-group": "^0.14.1",
     "react-day-picker": "^1.0.10",
     "react-dom": "^0.14.1",
     "react-select": "^1.0.0-beta2",
-=======
-    "react-addons-css-transition-group": "^0.14.1",
-    "react-alt-text": "^1.1.0",
-    "react-day-picker": "^1.0.10",
-    "react-dom": "^0.14.1",
-    "react-select": "^0.8.2",
->>>>>>> 0e339005
     "scmp": "^1.0.0",
     "semver": "^5.0.3",
     "serve-favicon": "^2.3.0",
