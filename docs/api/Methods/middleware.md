--- conflicted
+++ resolved
@@ -14,14 +14,9 @@
 `pre:logger` |
 `pre:bodyparser` |
 `pre:session` |
-<<<<<<< HEAD
-`pre:admin` |
-`pre:adminroutes` | Installs Express middleware which is called before each admin route is executed.
-`pre:routes` | Installs Express middleware which is called before each non admin route is executed.
-=======
-`pre:admin` |	Installs Express middleware which is called before each Keystone admin UI route is executed. (i.e. routes starting with `/keystone`)
+`pre:admin` |	Installs Express middleware which is called before a Keystone admin UI route is executed. (i.e. routes starting with `/keystone`)
+`pre:adminroutes` | Installs Express middleware which is called before the route handlers in the admin UI are executed (i.e. after the admin UI-specific middleware is configured but before routes are matched)
 `pre:routes` | Installs Express middleware which is called before each developer defined route is executed. (i.e. the routes you define besides the `/keystone` generated ones)
->>>>>>> f083a229
 `pre:render` | Called before a Keystone [view](/api/view) is rendered.
 `updates` |
 `signin` | Called before a user signs in to the Keystone admin UI and the user is returned a view.
