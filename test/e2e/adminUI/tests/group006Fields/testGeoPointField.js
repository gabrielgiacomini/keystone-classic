--- conflicted
+++ resolved
@@ -34,22 +34,14 @@
 		browser.adminUIInitialFormScreen.fillFieldInputs({
 			fields: [
 				{ name: 'name', input: { value: 'GeoPoint Field Test 1' }, },
-<<<<<<< HEAD
-				{ name: 'fieldA', input: { lat: '123', lng: '456' }, },
-=======
 				{ name: 'fieldA', input: { lat: '90', lng: '100' }, },
->>>>>>> f4ad89cc
 			],
 		});
 
 		browser.adminUIInitialFormScreen.assertFieldInputs({
 			fields: [
 				{ name: 'name', input: { value: 'GeoPoint Field Test 1' }, },
-<<<<<<< HEAD
-				{ name: 'fieldA', input: { lat: '123', lng: '456' }, },
-=======
 				{ name: 'fieldA', input: { lat: '90', lng: '100' }, },
->>>>>>> f4ad89cc
 			],
 		});
 
@@ -68,22 +60,14 @@
 		browser.adminUIItemScreen.assertFieldInputs({
 			fields: [
 				{ name: 'name', input: { value: 'GeoPoint Field Test 1' }, },
-<<<<<<< HEAD
-				{ name: 'fieldA', input: { lat: '123', lng: '456' }, },
-=======
 				{ name: 'fieldA', input: { lat: '90', lng: '100' }, },
->>>>>>> f4ad89cc
 			],
 		});
 	},
 	'GeoPoint field can be filled via the edit form': function (browser) {
 		browser.adminUIItemScreen.fillFieldInputs({
 			fields: [
-<<<<<<< HEAD
-				{ name: 'fieldB', input: { lat: '789', lng: '246' }, },
-=======
 				{ name: 'fieldB', input: { lat: '50', lng: '60' }, },
->>>>>>> f4ad89cc
 			],
 		});
 
@@ -95,13 +79,8 @@
 		browser.adminUIItemScreen.assertFieldInputs({
 			fields: [
 				{ name: 'name', input: { value: 'GeoPoint Field Test 1' }, },
-<<<<<<< HEAD
-				{ name: 'fieldA', input: { lat: '123', lng: '456' }, },
-				{ name: 'fieldB', input: { lat: '789', lng: '246' }, },
-=======
 				{ name: 'fieldA', input: { lat: '90', lng: '100' }, },
 				{ name: 'fieldB', input: { lat: '50', lng: '60' }, },
->>>>>>> f4ad89cc
 			],
 		});
 	},
