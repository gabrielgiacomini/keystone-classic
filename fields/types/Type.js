--- conflicted
+++ resolved
@@ -109,19 +109,12 @@
  * Defaults to deprecated 'width' option.
  */
 Field.prototype.getSize = function() {
-<<<<<<< HEAD
-	if (this.__size) return this.__size;
-	var size = this._fixedSize || this.options.size || this.options.width;
-	if (size !== 'small' && size !== 'medium' && size !== 'large' && size !== 'full') {
-		size = this._defaultSize || 'full';
-=======
 	if (!this.__size) {
 		var size = this._fixedSize || this.options.size || this.options.width;
 		if (size !== 'small' && size !== 'medium' && size !== 'large' && size !== 'full') {
-			size = this._defaultSize || 'large';
+			size = this._defaultSize || 'full';
 		}
 		this.__size = size;
->>>>>>> 57b6b257
 	}
 	return this.__size;
 };
