--- conflicted
+++ resolved
@@ -1,6 +1,6 @@
 var React = require('react');
 var Field = require('../Field');
-<<<<<<< HEAD
+var Note = require('../../components/Note');
 var DateInput = require('../../components/DateInput');
 var moment = require('moment');
 
@@ -10,11 +10,6 @@
 var FormNote = require('elemental').FormNote;
 var FormRow = require('elemental').FormRow;
 var InputGroup = require('elemental').InputGroup;
-=======
-var Note = require('../../components/Note');
-var DateInput = require('../../components/DateInput');
-var moment = require('moment');
->>>>>>> d78d7798
 
 module.exports = Field.create({
 	
@@ -89,14 +84,8 @@
 	},
 
 	renderUI: function() {
-<<<<<<< HEAD
-		
-		var input;
-		
-=======
 		var input;
 		var fieldClassName = 'field-ui';
->>>>>>> d78d7798
 		if (this.shouldRenderField()) {
 			input = (
 				<FormRow>
